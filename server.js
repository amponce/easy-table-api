import 'dotenv/config';
import express from 'express';
import cors from 'cors';
import axios from 'axios';
import Ajv from 'ajv';
import path from 'path';
import { fileURLToPath } from 'url';
import {
  verifyRetellSignature,
  captureRawBody,
  createRetellResponse,
  extractBookingInfo,
  checkAvailability,
  createBooking,
<<<<<<< HEAD
=======
  handleAvailabilityCheck, 
  handleBookingCreate, 
  handleRetellWebhook,
>>>>>>> b0289f20
  formatDate,
  formatTime,
  formatAvailableTimesForSpeech
} from './retell-middleware.js';

const __filename = fileURLToPath(import.meta.url);
const __dirname = path.dirname(__filename);

const app = express();
const PORT = process.env.PORT || 3000;

// Middleware
app.use(cors());
app.use(express.json());
app.use(express.static('public'));

// Schema for validation
const schema = {
  "type": "object",
  "properties": {
    "externalID": {
      "type": "string",
      "description": "External booking reference ID"
    },
    "date": {
      "type": "string",
      "description": "Reservation date in YYYY-MM-DD or ISO datetime format"
    },
    "time": {
      "type": "string",
      "description": "Reservation time in HH:MM (24-h) - optional if date is ISO format"
    },
    "persons": {
      "type": "integer",
      "minimum": 1,
      "description": "Total number of guests"
    },
    "name": {
      "type": "string",
      "description": "Guest full name"
    },
    "mobile": {
      "type": "string",
      "pattern": "^[0-9]+$",
      "description": "Guest phone number (digits only, including country code)"
    },
    "comment": {
      "type": "string",
      "description": "Special requests / seating prefs",
      "default": ""
    },
    "autoTable": {
      "type": "boolean",
      "description": "Let EasyTable pick the table",
      "default": true
    },
    "emailNotifications": {
      "type": "integer",
      "enum": [0, 1],
      "description": "Send confirmation email? 1 = yes",
      "default": 1
    },
    "smsNotifications": {
      "type": "integer",
      "enum": [0, 1],
      "description": "Send confirmation SMS? 1 = yes",
      "default": 1
    }
  },
  "required": ["externalID", "date", "persons", "name", "mobile"]
};

const ajv = new Ajv();
const validate = ajv.compile(schema);

// ===== UTILITY API ROUTES =====
app.get('/api/schema', (req, res) => {
  res.json(schema);
});

app.get('/api/credentials-status', (req, res) => {
  const hasServerCredentials = !!(process.env.EASYTABLE_API_KEY?.trim() && process.env.EASYTABLE_PLACE_TOKEN?.trim());
  res.json({
    hasServerCredentials,
    message: hasServerCredentials 
      ? 'Server credentials are configured' 
      : 'No server credentials found - please provide them in the form'
  });
});

app.post('/api/validate', (req, res) => {
  const { payload } = req.body;
  const valid = validate(payload);
  
  res.json({
    valid,
    errors: validate.errors || []
  });
});

app.post('/api/test-booking', async (req, res) => {
  const { payload, credentials } = req.body;
  
  // Validate payload first
  const valid = validate(payload);
  if (!valid) {
    return res.status(400).json({
      success: false,
      error: 'Payload validation failed',
      validationErrors: validate.errors
    });
  }

  // Check credentials
  const apiKey = credentials?.apiKey || process.env.EASYTABLE_API_KEY?.trim();
  const placeToken = credentials?.placeToken || process.env.EASYTABLE_PLACE_TOKEN?.trim();

  if (!apiKey || !placeToken) {
    return res.status(400).json({
      success: false,
      error: 'Missing API credentials. Provide them in the form or set environment variables.'
    });
  }

  try {
    const response = await axios.post(
      'https://api.easytable.com/v2/bookings',
      payload,
      {
        headers: {
          'Content-Type': 'application/json',
          'X-Api-Key': apiKey,
          'X-Place-Token': placeToken
        },
        timeout: 10000
      }
    );

    res.json({
      success: true,
      status: response.status,
      data: response.data
    });
  } catch (error) {
    res.json({
      success: false,
      status: error.response?.status || 0,
      error: error.response?.data || error.message,
      message: error.message
    });
  }
});

// ===== EASYTABLE API ROUTES =====

// Standard EasyTable availability endpoint (GET)
app.get('/api/availability', async (req, res) => {
  const { date, persons, typeID } = req.query;
  
  if (!date || !persons) {
    return res.status(400).json({
      success: false,
      error: 'Date and persons parameters are required'
    });
  }

  // Check credentials
  const apiKey = process.env.EASYTABLE_API_KEY?.trim();
  const placeToken = process.env.EASYTABLE_PLACE_TOKEN?.trim();

  if (!apiKey || !placeToken) {
    return res.status(400).json({
      success: false,
      error: 'Missing API credentials'
    });
  }

  try {
    const params = new URLSearchParams({
      date: date,
      persons: persons.toString(),
      distinct: '1' // Get distinct times only
    });
    
    if (typeID) {
      params.append('typeID', typeID.toString());
    }

    const response = await axios.get(
      `https://api.easytable.com/v2/availability?${params}`,
      {
        headers: {
          'X-Api-Key': apiKey,
          'X-Place-Token': placeToken
        },
        timeout: 10000
      }
    );

    res.json({
      success: true,
      data: response.data
    });
  } catch (error) {
    res.json({
      success: false,
      status: error.response?.status || 0,
      error: error.response?.data || error.message
    });
  }
});

<<<<<<< HEAD
// Retell AI Webhook Endpoints

// Main webhook endpoint for Retell AI conversation handling
app.post('/api/retell-webhook', captureRawBody, verifyRetellSignature, async (req, res) => {
  try {
    const { event, call, transcript } = req.body;
    
    // Handle different Retell events
    switch (event) {
      case 'call_started':
        return res.json(createRetellResponse({
          content: "Hello! Welcome to our restaurant. I can help you make a reservation. How many people will be dining with us?"
        }));
        
      case 'call_ended':
        return res.json({ received: true });
        
      case 'response_required':
        const userMessage = transcript?.filter(t => t.role === 'user').pop()?.content || '';
        const fullTranscript = transcript?.map(t => t.content).join(' ') || '';
        
        // Extract booking information from the conversation
        const bookingInfo = extractBookingInfo(fullTranscript);
        
        // Determine what information is still needed
        const missing = [];
        if (!bookingInfo.persons) missing.push('party size');
        if (!bookingInfo.date) missing.push('date');
        if (!bookingInfo.time) missing.push('time');
        if (!bookingInfo.name) missing.push('name');
        if (!bookingInfo.mobile) missing.push('phone number');
        
        let responseContent = '';
        
        if (userMessage.toLowerCase().includes('availability') || userMessage.toLowerCase().includes('available')) {
          // User is asking about availability
          if (bookingInfo.date && bookingInfo.persons) {
            const formattedDate = formatDate(bookingInfo.date);
            const availability = await checkAvailability(formattedDate, bookingInfo.persons);
            
            if (availability.success) {
              // Check if the restaurant is open and online booking is available
              const { dayStatus, onlineBooking, availabilityTimes } = availability.data;
              
              if (!dayStatus) {
                responseContent = "I'm sorry, the restaurant is closed on that date. Could you try a different date?";
              } else if (!onlineBooking) {
                responseContent = "Online booking is not available for that date. Please call the restaurant directly to make a reservation.";
              } else {
                // Pass the availabilityTimes array instead of the full data object
                responseContent = formatAvailableTimesForSpeech(availabilityTimes);
              }
            } else {
              responseContent = "I'm having trouble checking availability right now. Could you try again or call us directly?";
            }
          } else {
            responseContent = "I'd be happy to check availability. Please tell me the date and how many people will be dining.";
          }
        } else if (missing.length === 0) {
          // All information collected, attempt to make the booking
          const formattedBookingData = {
            ...bookingInfo,
            date: formatDate(bookingInfo.date),
            time: formatTime(bookingInfo.time)
          };
          
          const bookingResult = await createBooking(formattedBookingData);
          
          if (bookingResult.success) {
            responseContent = `Perfect! I've successfully made your reservation for ${bookingInfo.persons} people on ${bookingInfo.date} at ${bookingInfo.time} under the name ${bookingInfo.name}. You'll receive a confirmation via text message. Is there anything else I can help you with?`;
          } else {
            responseContent = `I'm sorry, I wasn't able to complete your reservation. This might be because that time slot is no longer available. Would you like me to check other available times for that date?`;
          }
        } else {
          // Ask for missing information
          if (missing.includes('party size')) {
            responseContent = "How many people will be dining with us?";
          } else if (missing.includes('date')) {
            responseContent = "What date would you like to make the reservation for?";
          } else if (missing.includes('time')) {
            responseContent = "What time would you prefer for your reservation?";
          } else if (missing.includes('name')) {
            responseContent = "Great! I have the details for your reservation. Could I get your name please?";
          } else if (missing.includes('phone number')) {
            responseContent = "And could I get your phone number for the reservation?";
          }
        }
        
        return res.json(createRetellResponse({
          content: responseContent
        }));
        
      default:
        return res.json({ received: true });
    }
  } catch (error) {
    console.error('Retell webhook error:', error);
    return res.status(500).json({
      error: 'Internal server error',
      message: error.message
    });
  }
});

// Endpoint to check availability via Retell (can be called directly)
app.post('/api/retell-availability', async (req, res) => {
  const { date, persons, typeID } = req.body;
  
  if (!date || !persons) {
    return res.status(400).json({
      success: false,
      error: 'Date and persons are required'
    });
  }
  
  const availability = await checkAvailability(date, persons, typeID);
  return res.json(availability);
});

// Tool endpoint for Retell AI - handles date format conversion and returns Retell-compatible format
app.post('/api/tools/get_availability', async (req, res) => {
  try {
    let { date, persons, time } = req.body;
    
    if (!date || !persons) {
      return res.json({
        available: false,
        alternatives: [],
        dayStatus: false,
        onlineBooking: false,
        availabilityTimes: []
      });
    }
    
    // Convert date format from YYYY/MM/DD to YYYY-MM-DD
    if (date.includes('/')) {
      const parts = date.split('/');
      if (parts.length === 3) {
        date = `${parts[0]}-${parts[1].padStart(2, '0')}-${parts[2].padStart(2, '0')}`;
      }
    }
    
    console.log(`🔧 Retell tool called: date=${date}, persons=${persons}, time=${time}`);
    
    const availability = await checkAvailability(date, persons);
    
    if (!availability.success) {
      console.log(`❌ Availability check failed: ${availability.error}`);
      return res.json({
        available: false,
        alternatives: [],
        dayStatus: false,
        onlineBooking: false,
        availabilityTimes: []
      });
    }
    
    const { dayStatus, onlineBooking, availabilityTimes } = availability.data;
    
    // Check if restaurant is open and online booking is available
    if (!dayStatus || !onlineBooking) {
      console.log(`❌ Restaurant closed or online booking disabled: dayStatus=${dayStatus}, onlineBooking=${onlineBooking}`);
      return res.json({
        available: false,
        alternatives: [],
        dayStatus,
        onlineBooking,
        availabilityTimes: []
      });
    }
    
    // Check if the specific requested time is available
    const requestedTimeAvailable = availabilityTimes && availabilityTimes.some(slot => slot.time === time);
    
    if (requestedTimeAvailable) {
      console.log(`✅ Requested time ${time} is available!`);
      return res.json({
        available: true,
        alternatives: [],
        dayStatus,
        onlineBooking,
        availabilityTimes
      });
    } else {
      // Find alternative times (closest to requested time)
      let alternatives = [];
      if (availabilityTimes && availabilityTimes.length > 0) {
        // Get times within 2 hours of requested time
        const requestedHour = parseInt(time.split(':')[0]);
        const requestedMinute = parseInt(time.split(':')[1] || '0');
        const requestedTotalMinutes = requestedHour * 60 + requestedMinute;
        
        const nearbyTimes = availabilityTimes
          .map(slot => {
            const [hour, minute] = slot.time.split(':').map(Number);
            const totalMinutes = hour * 60 + minute;
            const diff = Math.abs(totalMinutes - requestedTotalMinutes);
            return { ...slot, diff };
          })
          .filter(slot => slot.diff <= 120) // Within 2 hours
          .sort((a, b) => a.diff - b.diff)
          .slice(0, 5) // Top 5 closest times
          .map(slot => {
            // Convert to 12-hour format for speech
            const [hours, minutes] = slot.time.split(':');
            const hour = parseInt(hours);
            const period = hour >= 12 ? 'PM' : 'AM';
            const displayHour = hour === 0 ? 12 : hour > 12 ? hour - 12 : hour;
            return `${displayHour}:${minutes} ${period}`;
          });
        
        alternatives = nearbyTimes;
      }
      
      console.log(`❌ Requested time ${time} not available. Alternatives: ${alternatives.join(', ')}`);
      return res.json({
        available: false,
        alternatives,
        dayStatus,
        onlineBooking,
        availabilityTimes
      });
    }
    
  } catch (error) {
    console.error('Tool error:', error);
    return res.json({
      available: false,
      alternatives: [],
      dayStatus: false,
      onlineBooking: false,
      availabilityTimes: []
    });
  }
});

// Endpoint to create booking via Retell (can be called directly)
app.post('/api/retell-booking', async (req, res) => {
  const bookingData = req.body;
  
  // Validate required fields
  const required = ['date', 'time', 'persons', 'name', 'mobile'];
  const missing = required.filter(field => !bookingData[field]);
  
  if (missing.length > 0) {
    return res.status(400).json({
      success: false,
      error: `Missing required fields: ${missing.join(', ')}`
    });
  }
  
  const result = await createBooking(bookingData);
  return res.json(result);
});

// Tool endpoint for Retell AI - create booking with proper response format
app.post('/api/tools/create_booking', async (req, res) => {
  try {
    console.log('🔧 Retell create_booking tool called:', req.body);
    
    const bookingData = req.body;
    
    // Validate required fields according to your schema
    const required = ['externalID', 'date', 'time', 'persons', 'name', 'mobile'];
    const missing = required.filter(field => !bookingData[field]);
    
    if (missing.length > 0) {
      console.log(`❌ Missing required fields: ${missing.join(', ')}`);
      return res.status(400).json({
        status: 400,
        confirmation: null,
        error: `Missing required fields: ${missing.join(', ')}`
      });
    }
    
    // Validate mobile phone pattern (10-11 digits)
    const mobilePattern = /^[0-9]{10,11}$/;
    if (!mobilePattern.test(bookingData.mobile)) {
      console.log(`❌ Invalid mobile format: ${bookingData.mobile}`);
      return res.status(400).json({
        status: 400,
        confirmation: null,
        error: 'Mobile number must be 10-11 digits'
      });
    }
    
    // Validate time pattern (HH:MM 24-hour format)
    const timePattern = /^([01][0-9]|2[0-3]):[0-5][0-9]$/;
    if (!timePattern.test(bookingData.time)) {
      console.log(`❌ Invalid time format: ${bookingData.time}`);
      return res.status(400).json({
        status: 400,
        confirmation: null,
        error: 'Time must be in HH:MM format (24-hour)'
      });
    }
    
    // Set defaults for optional fields
    const completeBookingData = {
      ...bookingData,
      comment: bookingData.comment || '',
      autoTable: bookingData.autoTable !== undefined ? bookingData.autoTable : true,
      emailNotifications: bookingData.emailNotifications !== undefined ? bookingData.emailNotifications : 1,
      smsNotifications: bookingData.smsNotifications !== undefined ? bookingData.smsNotifications : 1
    };
    
    // Convert date to proper format if needed
    if (completeBookingData.date.includes('/')) {
      const parts = completeBookingData.date.split('/');
      if (parts.length === 3) {
        completeBookingData.date = `${parts[0]}-${parts[1].padStart(2, '0')}-${parts[2].padStart(2, '0')}`;
      }
    }
    
    console.log('📝 Processed booking data:', completeBookingData);
    
    const result = await createBooking(completeBookingData);
    
    if (result.success) {
      console.log('✅ Booking created successfully:', result.data);
      return res.status(200).json({
        status: 200,
        confirmation: result.data?.confirmation || result.data?.id || 'Booking confirmed',
        message: 'Booking created successfully'
      });
    } else {
      console.log('❌ Booking failed:', result.error);
      return res.status(400).json({
        status: 400,
        confirmation: null,
        error: result.error || 'Booking failed'
      });
    }
    
  } catch (error) {
    console.error('❌ Create booking tool error:', error);
    return res.status(500).json({
      status: 500,
      confirmation: null,
      error: 'Internal server error'
    });
  }
});
=======
// ===== RETELL AI ENDPOINTS =====

// Main webhook endpoint for Retell AI conversation handling
app.post('/api/retell-webhook', captureRawBody, verifyRetellSignature, handleRetellWebhook);

// Retell availability endpoint (uses improved handlers)
app.post('/api/retell-availability', handleAvailabilityCheck);

// Retell booking endpoint (uses improved handlers)
app.post('/api/retell-booking', handleBookingCreate);

// ===== STATIC ROUTES =====
>>>>>>> b0289f20

// Serve the main page
app.get('/', (req, res) => {
  res.sendFile(path.join(__dirname, 'public', 'index.html'));
});

// Start server
app.listen(PORT, () => {
<<<<<<< HEAD
  // Server started silently
=======
  console.log(`Server running on port ${PORT}`);
>>>>>>> b0289f20
});<|MERGE_RESOLUTION|>--- conflicted
+++ resolved
@@ -12,12 +12,6 @@
   extractBookingInfo,
   checkAvailability,
   createBooking,
-<<<<<<< HEAD
-=======
-  handleAvailabilityCheck, 
-  handleBookingCreate, 
-  handleRetellWebhook,
->>>>>>> b0289f20
   formatDate,
   formatTime,
   formatAvailableTimesForSpeech
@@ -230,7 +224,6 @@
   }
 });
 
-<<<<<<< HEAD
 // Retell AI Webhook Endpoints
 
 // Main webhook endpoint for Retell AI conversation handling
@@ -574,20 +567,7 @@
     });
   }
 });
-=======
-// ===== RETELL AI ENDPOINTS =====
-
-// Main webhook endpoint for Retell AI conversation handling
-app.post('/api/retell-webhook', captureRawBody, verifyRetellSignature, handleRetellWebhook);
-
-// Retell availability endpoint (uses improved handlers)
-app.post('/api/retell-availability', handleAvailabilityCheck);
-
-// Retell booking endpoint (uses improved handlers)
-app.post('/api/retell-booking', handleBookingCreate);
-
-// ===== STATIC ROUTES =====
->>>>>>> b0289f20
+
 
 // Serve the main page
 app.get('/', (req, res) => {
@@ -596,9 +576,5 @@
 
 // Start server
 app.listen(PORT, () => {
-<<<<<<< HEAD
   // Server started silently
-=======
-  console.log(`Server running on port ${PORT}`);
->>>>>>> b0289f20
 });